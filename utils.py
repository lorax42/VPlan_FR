--- conflicted
+++ resolved
@@ -119,32 +119,16 @@
     def set_favourites(self, favourites) -> Response:
         new_favourites = []
         for cur_favourite in favourites:
-<<<<<<< HEAD
-            favourite = {elem: cur_favourite.get(elem) for elem in ["school_num", "name", "priority", "plan_type", "plan_value"]}
-            for key in favourite:
-                if not favourite[key]:
-=======
             favourite = {elem: cur_favourite.get(elem) for elem in ["school_num", "name", "priority", "plan_type", "plan_value", "preferences"]}
             for key in favourite:
                 if favourite[key] is None:
                     if favourite["plan_type"] == "room_overview" and key == "plan_value":
                         continue
->>>>>>> 6e5c9dad
                     return send_error(f"{key} nicht angegeben")
             if favourite["school_num"] not in self.get_authorized_schools():
                 return send_error("Schule nicht autorisiert")
             if len(favourite["name"]) > 40:
                 return send_error("Name zu lang")
-<<<<<<< HEAD
-            if favourite["plan_type"] not in ["forms", "teachers", "rooms", "free_rooms"]:
-                return send_error("invalide Planart")
-            cache = backend.cache.Cache(Path(".cache") / favourite["school_num"])
-            if favourite["plan_type"] == "free_rooms":
-                favourite["plan_value"] = None
-            else:
-                if favourite["plan_value"] not in json.loads(cache.get_meta_file(f"{favourite['plan_type']}.json"))[favourite["plan_type"]]:
-                    return send_error("invalider Plan")
-=======
             if not isinstance(favourite["priority"], int) or favourite["priority"] < 0 or favourite["priority"] > 100:
                 return send_error("Priorität muss eine Zahl zwischen 0 und 100 sein")
             if favourite["plan_type"] not in ["forms", "teachers", "rooms", "room_overview"]:
@@ -163,7 +147,6 @@
                 continue
             available_preferences = json.loads(cache.get_meta_file("forms.json"))["forms"][favourite["plan_value"]]["class_groups"].keys()
             favourite["preferences"] = [elem for elem in favourite["preferences"] if elem in available_preferences]
->>>>>>> 6e5c9dad
             new_favourites.append(favourite)
         users.update_one({'_id': ObjectId(self.mongo_id)}, {"$set": {'favourites': new_favourites}})
         return send_success(new_favourites)
