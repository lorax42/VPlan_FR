--- conflicted
+++ resolved
@@ -11,13 +11,5 @@
 export const pwa_prompt = writable();
 export const new_changelogs_available = writable(false);
 // TODO: as soon as this is connected to the endpoint, this needs to be cached and there needs to be a fallback
-<<<<<<< HEAD
-export const favourites = writable([
-    {"school_num": "10000000", "name": "Mein Plan", "priority": 0, "plan_type": "forms", "plan_value": "12", "preferences": ["140", "97", "157", "96", "131", "88"]},
-    {"school_num": "10000000", "name": "Plan von Freund", "priority": 0, "plan_type": "forms", "plan_value": "12", "preferences": ["140", "97", "157", "96", "130", "88"]},
-    {"school_num": "10000000", "name": "Klassenlehrerplan", "priority": 0, "plan_type": "teachers", "plan_value": "Sipp", "preferences": []},
-]);
-=======
 export const favourites = writable([]);
->>>>>>> 6e5c9dad
 export const selected_favourite = writable(0);