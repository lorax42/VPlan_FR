<script>
    import Plan from "./Plan.svelte";
    import Authentication from "./Authentication.svelte";
    import {DatePicker} from 'attractions';
    import {group_rooms} from "./utils.js";

    let school_num = localStorage.getItem('school_num');
    let date = null;
    let plan_type = "forms";
    let plan_value = "10/3";
    let teacher_list = [];
    let all_rooms;
    let grouped_forms = [];
    let api_base;
    $: api_base = `./api/v69.420/${school_num}`;
    let logged_in = localStorage.getItem('logged_in') === 'true';
    check_login_status();

    const pad = (n, s = 2) => (`${new Array(s).fill(0)}${n}`).slice(-s);

    let selected_teacher;
    let selected_room;
    let selected_form;
    let meta = {};
    let disabledDates = [];
    let enabled_dates = [];

    let grouped_rooms = [];

    // logout vars
    let error_hidden;
    let error_message;

    $: if (all_rooms) {
        grouped_rooms = group_rooms(all_rooms);
    }

    function get_meta(api_base) {
        if (!logged_in) {
            return;
        }
        fetch(`${api_base}/meta`)
                .then(response => response.json())
                .then(data => {
                    meta = data.meta;
                    all_rooms = data.rooms;
                    teacher_list = Object.keys(data.teachers);
                    grouped_forms = data.forms.grouped_forms;
                    enabled_dates = Object.keys(data.dates);
                    date = data.date;
                    console.log(data);
                })
                .catch(error => {
                            console.error(error);
                        }
                );
    }

    function update_disabled_dates(enabled_dates) {
        if (!logged_in) {
            return;
        }
        let tmp_start = new Date(enabled_dates[enabled_dates.length - 1]);
        let tmp_end = new Date(enabled_dates[0]);
        tmp_start.setDate(tmp_start.getDate() + 1);
        tmp_end.setDate(tmp_end.getDate() - 1);
        disabledDates = [
            {start: new Date("0"), end: tmp_end},
            {start: tmp_start, end: new Date("9999")},
        ];
        for (let i = 0; i < enabled_dates.length; i++) {
            tmp_start = new Date(enabled_dates[i]);
            tmp_end = new Date(enabled_dates[i + 1]);
            tmp_start.setDate(tmp_start.getDate() + 1);
            tmp_end.setDate(tmp_end.getDate() - 1);
            disabledDates.push({
                start: tmp_start,
                end: tmp_end
            })
        }
    }

    function check_login_status() {
        fetch('/check_login')
            .then(response => response.json())
            .then(data => {
                logged_in = data["logged_in"];
                localStorage.setItem('logged_in', `${logged_in}`);
            })
            .catch(error => {
                console.error(error);
            }
        );
    }

<<<<<<< HEAD
=======
    function logout() {
        fetch('/logout')
            .then(response => response.json())
            .then(data => {
                logged_in = !data["success"];
                localStorage.setItem('logged_in', `${logged_in}`);
                if (logged_in) {
                    error_hidden = false;
                    error_message = data["error"];
                }
            })
            .catch(error => {
                console.error(error);
            })
    }


    // onMount(() => {
    //     document.querySelector('.date-picker .handle input').setAttribute("readonly", "true");
    // });

>>>>>>> 97860c48
    $: logged_in, get_meta(api_base);
    $: logged_in, update_disabled_dates(enabled_dates);

    // Popup for school authorization
    import SchoolAuthorization from './SchoolManager.svelte';
    let isPopupVisible = false;
    function togglePopup() {
        isPopupVisible = !isPopupVisible;
    }
</script>

<nav>
    {#if logged_in}
        <button on:click={logout}>Logout</button>
        <button on:click={togglePopup}>Manage Schools</button>
    {/if}
</nav>
<main>
    <div id="auth-wrapper">
        {#if isPopupVisible}
            <SchoolAuthorization bind:api_base bind:school_num={school_num} isPopupVisible={isPopupVisible} on:close={togglePopup}/>
        {/if}
    </div>

    {#if logged_in}
        <DatePicker
                format="%Y-%m-%d"
                locale="de-DE"
                closeOnSelection
                bind:disabledDates
                value={(date === null) ? null : new Date(date)}
                on:change={(evt) => {
                let tmp_dat = evt.detail.value;
                date = `${tmp_dat.getFullYear()}-${pad(tmp_dat.getMonth()+1)}-${pad(tmp_dat.getDate())}`;
            }}
        />
        <input id="inp_school_num" type="text" bind:value={school_num}>
        {date}
        <br>
        <div class="input-field" id="room-select">
            <label for="rooms">Wähle einen Raum aus:</label>
            <select name="rooms" id="rooms" bind:value={selected_room}
                    on:change="{() => {plan_type = 'rooms'; plan_value = selected_room}}">
                {#each grouped_rooms as [category, rooms]}
                    <optgroup label="{category}">
                        {#each rooms as room}
                            <option value="{room}">{room}</option>
                        {/each}
                    </optgroup>
                {/each}
            </select>
        </div>
        <div class="input-field" id="teacher-select">
            <label for="teachers">Wähle einen Lehrer aus:</label>
            <select name="teachers" id="teachers" bind:value={selected_teacher}
                    on:change="{() => {plan_type = 'teachers'; plan_value = selected_teacher}}">
                {#each teacher_list as teacher}
                    <option value="{teacher}">{teacher}</option>
                {/each}
            </select>
        </div>
        <div class="input-field" id="form-select">
            <label for="forms">Wähle eine Klasse aus:</label>
            <select name="forms" id="forms" bind:value={selected_form}
                    on:change="{() => {plan_type = 'forms'; plan_value = selected_form}}">
                {#each Object.entries(grouped_forms) as [form_group, forms]}
                    <optgroup label="{form_group}">
                        {#each forms as form}
                            <option value="{form}">{form}</option>
                        {/each}
                    </optgroup>
                {/each}
            </select>
        </div>
        <br>
        <br>
        <Plan bind:api_base bind:date bind:plan_type bind:plan_value bind:all_rooms/>
        <!-- <Weekplan bind:api_base bind:week_start={date} bind:plan_type bind:plan_value /> -->
    {:else}
        <Authentication bind:logged_in></Authentication>
    {/if}
</main>
<style lang="scss">
    nav {
        background-color: #333;
        overflow: hidden;
        position: fixed;
        top: 0;
        width: 100%;
    }

    main {
        margin: 0 auto;
        max-width: 1280px;
        width: 90%;
        @media only screen and (min-width: 601px) {
            width: 85%;
        }
        @media only screen and (min-width: 993px) {
            width: 70%;
        }
        @media only screen and (max-width: 500px) {
            width: 95%;
        }
    }
    #auth-wrapper {
        z-index: 10;
    }
    :global {
        ul {
            padding-left: 30px !important;
            @media only screen and (max-width: 601px) {
                padding-left: 22px !important;
            }
            list-style-type: disc !important;
        }
    }
</style><|MERGE_RESOLUTION|>--- conflicted
+++ resolved
@@ -93,8 +93,6 @@
         );
     }
 
-<<<<<<< HEAD
-=======
     function logout() {
         fetch('/logout')
             .then(response => response.json())
@@ -116,7 +114,6 @@
     //     document.querySelector('.date-picker .handle input').setAttribute("readonly", "true");
     // });
 
->>>>>>> 97860c48
     $: logged_in, get_meta(api_base);
     $: logged_in, update_disabled_dates(enabled_dates);
 
