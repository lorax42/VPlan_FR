--- conflicted
+++ resolved
@@ -311,18 +311,13 @@
 
     $: $logged_in && init_indexed_db();
     $: !$logged_in && logout();
-    $: select_plan($favourites, $selected_favourite);
     $: school_num && (api_base = `/api/v69.420/${school_num}`);
     $: school_num && get_meta(school_num);
     $: all_revisions = [".newest"].concat((meta?.dates || {})[date] || []);
     //$: school_num && get_preferences();
     $: all_rooms && (grouped_rooms = group_rooms(all_rooms));
-<<<<<<< HEAD
-    $: $logged_in && (get_settings(), get_favourites(navigate_favorite));
-=======
     $: $logged_in && (get_settings(), get_favorites(navigate_favorite));
     $: select_plan($favorites, $selected_favorite);
->>>>>>> c7cd080c
     $: (Object.keys($settings).length !== 0) && localStorage.setItem("settings", `${JSON.stringify($settings)}`);
     $: update_colors($settings);
     $: $logged_in && get_greeting();
